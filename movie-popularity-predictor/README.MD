Movie Popularity Predictor
This project is a complete MLOps pipeline for predicting the popularity of movies. It includes data ingestion and processing orchestrated by Apache Airflow, a machine learning model training service, a REST API for serving predictions, and a web-based UI built with Streamlit for interacting with the model. The entire application is containerized using Docker for easy setup and deployment.

Table of Contents
Project Overview

Architecture

Folder Structure

Technology Stack

Prerequisites

Setup and Installation

How to Run

Accessing the Services

Project Overview
The goal of this project is to provide an end-to-end solution for a machine learning system. The key components are:

Data Ingestion: An Airflow DAG (data_ingestion_dag.py) fetches raw movie data and stores it.

Model Training: A script (train_model.py) preprocesses the data and trains a Random Forest model to predict movie popularity.

Prediction API: A FastAPI application (api.py) exposes an endpoint to get predictions from the trained model.

User Interface: A Streamlit application (streamlit_app.py) provides a user-friendly interface to input movie details and view the predicted popularity.

Architecture
The application is composed of several microservices that are managed by Docker Compose.

postgres_db: A PostgreSQL database that serves as the backend for Apache Airflow.

airflow-webserver & airflow-scheduler: The core components of Apache Airflow for orchestrating data pipelines (DAGs).

app-init: A one-time service that runs the train_model.py script to ensure a model is available at startup.

api: A FastAPI server that loads the trained model and serves predictions over a REST API.

webapp: A Streamlit service that provides the interactive user interface.

Folder Structure
The project is organized into the following key directories:

MOVIE-POPULARITY-PREDICTOR/
│
├── .env                # Environment variables for Docker configuration (passwords, etc.)
├── app/                # Source code for the application (API, UI, model training)
│   ├── api.py          # FastAPI application
│   ├── streamlit_app.py# Streamlit web application
│   ├── train_model.py  # Model training script
│   └── ...
│
├── dags/               # Contains the Airflow DAGs for data pipelines
│   ├── data_ingestion_dag.py
│   └── prediction_dag.py
│
├── data/               # Directory for storing raw, processed, and archived data
│
├── scripts/            # Utility and initialization scripts
│   └── db_init/
│       └── init.sql    # SQL script to initialize the database
│
├── Dockerfile.airflow  # Dockerfile for building the Airflow services
├── Dockerfile.app      # Dockerfile for building the application services
├── docker-compose.yml  # Defines and configures all the project's services
└── requirements.txt    # Python dependencies

Technology Stack
Orchestration: Apache Airflow

Backend & API: FastAPI

Frontend: Streamlit

Database: PostgreSQL

Containerization: Docker & Docker Compose

Machine Learning: Scikit-learn, Pandas

Prerequisites
Docker

Docker Compose (usually included with Docker Desktop)

Setup and Installation
Before running the application, you must configure the environment variables.

If you are working inside GitHub Codespaces or a local Python environment, install
the application dependencies and build the model artefacts once:

```
python -m pip install -r requirements.txt
python -m app.train_model
```

The training script downloads the necessary NLTK resources when internet access
is available and falls back to an embedded stop-word list when it is not, so the
workflow is deterministic even in restricted environments.

Clone the repository:

git clone <your-repository-url>
cd MOVIE-POPULARITY-PREDICTOR

Create the environment file:
Create a file named .env in the root of the project directory. This file will hold all the necessary credentials and configurations.

Populate the .env file:
Copy and paste the following content into your .env file. You can change the credentials if you wish, but these defaults will work out of the box.

# .env file

# PostgreSQL Credentials for both Airflow and the Apps
POSTGRES_USER=airflow
POSTGRES_PASSWORD=airflow
POSTGRES_DB=airflow

# Set the Airflow User ID to avoid permission issues
AIRFLOW_UID=50000

(For Linux/macOS users) Set Directory Permissions:
To prevent permission errors with the mounted log volumes, create the necessary directories and set their ownership before the first run.

mkdir -p ./logs ./plugins
sudo chown -R 50000:50000 ./logs ./plugins ./dags

How to Run
Once the setup is complete, you can start the entire application stack with a single command.

Build and start the services:
Run the following command from the root of the project directory. The --build flag ensures that the Docker images are built from your Dockerfiles.

docker compose up --build

Quick commands:
- Slim app image + combined API/Streamlit runner: `docker compose -f docker-compose.min.yml up --build appstack`
- Minimal app stack with separate API and UI: `docker compose up --build postgres_db api webapp`
<<<<<<< HEAD
- Full environment including Airflow: `docker compose --profile airflow up --build`
=======
- Full environment including Airflow: `docker compose --profile airflow --profile train up --build`
>>>>>>> 5c41df30

To stop the application:
Press Ctrl + C in the terminal, and then run:

docker-compose down

Accessing the Services
Once the containers are running, you can access the different parts of the application:

Apache Airflow UI: http://localhost:8080

(The default login is airflow / airflow)

FastAPI (API Docs): http://localhost:8000/docs

Streamlit Web App: http://localhost:8501

Additional Notes

Codespaces / Local Development without Docker
- After installing the dependencies you can launch the API directly with
  `uvicorn app.api:app --reload`.
- Streamlit can be started with `streamlit run app/streamlit_app.py` (ensure the
  API is reachable via the `API_URL` environment variable or defaults to
  `http://127.0.0.1:8000`).
- The FastAPI service retrains the model automatically if the pickle files are
  missing, so a clean checkout is immediately usable.
<<<<<<< HEAD
- The Docker build keeps a compressed copy of `app/movies.csv` inside the
  runtime image so artefacts can be rebuilt on demand without shipping the full
  raw CSV.
=======
>>>>>>> 5c41df30

Data Volume Persistence
- The Airflow services mount the host `./data` directory to `/opt/airflow/data` so that raw/good/processed files persist across container rebuilds and are easy to inspect.
- Paths used by DAGs:
  - Raw: `data/raw-data`
  - Good: `data/good-data`
  - Processed: `data/processed-data`

Configurable Environment Variables
- Training (app/train_model.py):
  - `SOURCE_DATA_PATH` (default: `movies.csv`)
  - `MODEL_PATH` (default: `random_forest_model.pkl`)
  - `TFIDF_PATH` (default: `tfidf_vectorizer.pkl`)
  - `TEST_SIZE` (default: `0.2`)
  - `RANDOM_STATE` (default: `42`)
  - `MAX_FEATURES` (default: `800`)
  - `N_ESTIMATORS` (default: `8`)
- API (app/api.py):
  - `MODEL_PATH` (default: `random_forest_model.pkl`)
  - `TFIDF_PATH` (default: `tfidf_vectorizer.pkl`)
- Database env for services (compose):
  - `POSTGRES_HOST`, `POSTGRES_DB`, `POSTGRES_USER`, `POSTGRES_PASSWORD`, `POSTGRES_PORT`

Healthchecks
- The `api` and `webapp` services include HTTP healthchecks. The webapp waits until the API is healthy before starting, improving reliability during startup.

API Smoke Test
- A lightweight smoke test is available at `app/test_api_smoke.py`.
- Run in-process (no Docker):
  - `python -m pip install -r requirements.txt`
  - `python app/test_api_smoke.py`
- Or, when the API is running:
  - `API_URL=http://127.0.0.1:8000 python app/test_api_smoke.py`
  - The smoke test adjusts `sys.path` automatically when executed from within
    the `app/` directory, so running it directly now works in Codespaces and
    other non-Docker environments.

Quick Airflow Commands
- Trigger ingestion DAG (splits movies.csv into 20-row chunks and moves to good-data):
  - `docker-compose exec airflow-webserver airflow dags trigger movie_data_ingestion_pipeline`
- Trigger prediction DAG (calls API and stores predictions in DB):
  - `docker-compose exec airflow-webserver airflow dags trigger movie_prediction_job`

Predictions DB Check Script
- Run from host (defaults assume Docker port mapping 5432:5432):
  - `PREDICTIONS_HOST=127.0.0.1 PREDICTIONS_DB=predictions PREDICTIONS_USER=airflow PREDICTIONS_PASSWORD=airflow python scripts/check_predictions_db.py`
- Run inside a container (webapp, scheduler, or webserver):
  - `docker-compose exec webapp python /app/scripts/check_predictions_db.py`

Minimal 2–3 Container Setup
- If your laptop struggles with the full stack (Airflow + multiple services), use the minimal compose file which runs only Postgres and a single container that hosts both the API and Streamlit.

Steps:
- Ensure your `.env` contains:
  - `POSTGRES_USER=airflow`
  - `POSTGRES_PASSWORD=airflow`
  - `POSTGRES_DB=airflow`
- Start the minimal stack:
  - `docker compose -f docker-compose.min.yml up --build`
- Access:
  - Streamlit UI: `http://localhost:8501`
  - API docs (optional): `http://localhost:8000/docs`

Notes:
- The minimal stack still uses Postgres and will initialize a `predictions` database via `scripts/db_init` on first run.
- To verify the DB from the minimal stack:
  - `docker compose -f docker-compose.min.yml exec appstack python /app/scripts/check_predictions_db.py`<|MERGE_RESOLUTION|>--- conflicted
+++ resolved
@@ -140,11 +140,7 @@
 Quick commands:
 - Slim app image + combined API/Streamlit runner: `docker compose -f docker-compose.min.yml up --build appstack`
 - Minimal app stack with separate API and UI: `docker compose up --build postgres_db api webapp`
-<<<<<<< HEAD
-- Full environment including Airflow: `docker compose --profile airflow up --build`
-=======
 - Full environment including Airflow: `docker compose --profile airflow --profile train up --build`
->>>>>>> 5c41df30
 
 To stop the application:
 Press Ctrl + C in the terminal, and then run:
@@ -172,12 +168,6 @@
   `http://127.0.0.1:8000`).
 - The FastAPI service retrains the model automatically if the pickle files are
   missing, so a clean checkout is immediately usable.
-<<<<<<< HEAD
-- The Docker build keeps a compressed copy of `app/movies.csv` inside the
-  runtime image so artefacts can be rebuilt on demand without shipping the full
-  raw CSV.
-=======
->>>>>>> 5c41df30
 
 Data Volume Persistence
 - The Airflow services mount the host `./data` directory to `/opt/airflow/data` so that raw/good/processed files persist across container rebuilds and are easy to inspect.
