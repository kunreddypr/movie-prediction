from airflow.decorators import dag, task
from datetime import datetime
import os
import shutil
import uuid
from pathlib import Path
import pandas as pd

from scripts.simple_xlsx import dataframe_to_xlsx


def _default_data_root() -> Path:
    """Return the most sensible data root for both local and Airflow runs."""
    repo_data = Path(__file__).resolve().parents[1] / "data"
    if repo_data.exists():
        return repo_data

    airflow_home = Path(os.getenv("AIRFLOW_HOME", "/opt/airflow"))
    return airflow_home / "data"


DATA_ROOT = Path(os.getenv("AIRFLOW_DATA_HOME", _default_data_root()))
RAW_DATA_FOLDER = DATA_ROOT / "raw-data"
GOOD_DATA_FOLDER = DATA_ROOT / "good-data"
INGESTED_ARCHIVE_FOLDER = DATA_ROOT / "ingested-archive"


def _default_source_csv() -> Path:
    candidate_paths = [
        DATA_ROOT / "movies.csv",
        DATA_ROOT / "movies.csv.gz",
        Path(__file__).resolve().parents[1] / "movies.csv",
        Path(__file__).resolve().parents[1] / "movies.csv.gz",
        Path(os.getenv("AIRFLOW_HOME", "/opt/airflow")) / "movies.csv",
    ]
    for path in candidate_paths:
        if path.exists():
            return path
    return candidate_paths[0]


SOURCE_CSV_PATH = Path(os.getenv("MOVIES_SOURCE_CSV", str(_default_source_csv())))

@dag(
    dag_id="movie_data_ingestion_pipeline",
    start_date=datetime(2023, 1, 1),
    schedule_interval=None,
    catchup=False,
    tags=["data_pipeline", "ingestion"]
)
def data_ingestion_dag():
    
    RAW_DATA_FOLDER.mkdir(parents=True, exist_ok=True)
    GOOD_DATA_FOLDER.mkdir(parents=True, exist_ok=True)
    INGESTED_ARCHIVE_FOLDER.mkdir(parents=True, exist_ok=True)

    @task
    def split_movies_csv(chunk_size: int = 20) -> list[str]:
        """Split the source movies.csv into Excel files with ``chunk_size`` rows each.

        The ingestion DAG now produces ``.xlsx`` files so that the review step in the
        process can work with Excel spreadsheets directly.  Each generated file is
        written to the raw-data folder and contains at most ``chunk_size`` rows from
        the source dataset.
        """
        if not SOURCE_CSV_PATH.exists():
            print(f"Source CSV not found at {SOURCE_CSV_PATH}. Skipping.")
            return []
        try:
            if SOURCE_CSV_PATH.suffix == ".gz":
                df = pd.read_csv(SOURCE_CSV_PATH, compression="gzip")
            else:
                df = pd.read_csv(SOURCE_CSV_PATH)
        except Exception as e:
            print(f"Error reading source CSV: {e}")
            return []

        if df.empty:
            print("Source CSV is empty. Nothing to split.")
            return []

        created_files: list[str] = []
        file_tag = uuid.uuid4().hex[:8]
        total_rows = len(df)
        for start in range(0, total_rows, chunk_size):
            end = min(start + chunk_size, total_rows)
            chunk = df.iloc[start:end]
            fname = f"movies_chunk_{file_tag}_{start//chunk_size + 1}.xlsx"
            out_path = RAW_DATA_FOLDER / fname
<<<<<<< HEAD
            dataframe_to_xlsx(chunk, out_path)
=======
            try:
                chunk.to_excel(out_path, index=False)
            except ValueError as exc:
                # pandas raises ValueError when the optional Excel dependency is missing.
                raise RuntimeError(
                    "Failed to write Excel file. Install the 'openpyxl' dependency in the Airflow environment."
                ) from exc
>>>>>>> 6e50d5ff
            created_files.append(str(out_path))
        print(f"Created {len(created_files)} files in raw-data from {total_rows} rows.")
        return created_files

    @task
    def move_files_to_good(raw_file_paths: list[str]):
        """Copy each file from raw-data to good-data and archive originals."""
        if not raw_file_paths:
            print("No files to move. Skipping.")
            return []
        moved = []
        for raw_file_path in raw_file_paths:
            raw_path = Path(raw_file_path)
            file_name = raw_path.name
            good_file_path = GOOD_DATA_FOLDER / file_name
            archive_file_path = INGESTED_ARCHIVE_FOLDER / file_name
            shutil.copy(raw_path, good_file_path)
            shutil.move(raw_path, archive_file_path)
            print(f"Copied to good: {good_file_path} and archived: {archive_file_path}")
            moved.append(str(good_file_path))
        return moved


    created_files = split_movies_csv()
    move_files_to_good(raw_file_paths=created_files)


data_ingestion_dag()<|MERGE_RESOLUTION|>--- conflicted
+++ resolved
@@ -87,9 +87,6 @@
             chunk = df.iloc[start:end]
             fname = f"movies_chunk_{file_tag}_{start//chunk_size + 1}.xlsx"
             out_path = RAW_DATA_FOLDER / fname
-<<<<<<< HEAD
-            dataframe_to_xlsx(chunk, out_path)
-=======
             try:
                 chunk.to_excel(out_path, index=False)
             except ValueError as exc:
@@ -97,7 +94,6 @@
                 raise RuntimeError(
                     "Failed to write Excel file. Install the 'openpyxl' dependency in the Airflow environment."
                 ) from exc
->>>>>>> 6e50d5ff
             created_files.append(str(out_path))
         print(f"Created {len(created_files)} files in raw-data from {total_rows} rows.")
         return created_files
