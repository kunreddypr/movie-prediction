from __future__ import annotations

from airflow.decorators import dag, task
from datetime import datetime
import os
import shutil
from pathlib import Path
from typing import List
import pandas as pd
import requests


from scripts.db_utils import get_db_connection
from scripts.simple_xlsx import read_xlsx


def _default_data_root() -> Path:
    repo_data = Path(__file__).resolve().parents[1] / "data"
    if repo_data.exists():
        return repo_data

    airflow_home = Path(os.getenv("AIRFLOW_HOME", "/opt/airflow"))
    return airflow_home / "data"


DATA_ROOT = Path(os.getenv("AIRFLOW_DATA_HOME", _default_data_root()))
GOOD_DATA_FOLDER = DATA_ROOT / "good-data"
PROCESSED_DATA_FOLDER = DATA_ROOT / "processed-data"


FASTAPI_URL = "http://api:8000/predict"

@dag(
    dag_id="movie_prediction_job",
    start_date=datetime(2023, 1, 1),
    schedule_interval=None,
    catchup=False,
    tags=["prediction", "api"]
)
def prediction_dag():
    
    GOOD_DATA_FOLDER.mkdir(parents=True, exist_ok=True)
    PROCESSED_DATA_FOLDER.mkdir(parents=True, exist_ok=True)

    @task
    def check_for_new_data() -> list[str]:
        """Checks for new files in good-data and returns only the next file to process."""

        patterns = ('*.csv', '*.xlsx')
        discovered: List[Path] = []
        for pattern in patterns:
            discovered.extend(GOOD_DATA_FOLDER.glob(pattern))

        if not discovered:
            print("No new files found in good-data. Skipping downstream tasks.")
            return []

        # Process files deterministically by modification time, then name.
        discovered.sort(key=lambda p: (p.stat().st_mtime, p.name))
        next_file = discovered[0]
        print(
            f"Selected {next_file.name} for processing. {len(discovered) - 1} other files remain in the queue."
        )
        return [str(next_file)]

    @task
    def make_predictions(file_paths: list):
       
        if not file_paths:
            print("No files to process. Task completed.")
            return

        conn = get_db_connection()
        cur = conn.cursor()
        total_predictions = 0

        for file_path in file_paths:
            file_path_obj = Path(file_path)
            file_name = file_path_obj.name
            print(f"Processing file: {file_name}")
            
            try:
                if file_path_obj.suffix.lower() == '.xlsx':
<<<<<<< HEAD
                    df = read_xlsx(file_path_obj)
=======
                    df = pd.read_excel(file_path_obj)
>>>>>>> 6e50d5ff
                else:
                    df = pd.read_csv(file_path_obj)
                for index, row in df.iterrows():
                    payload = {
                        "overview": row.get('overview', ''),
                        "vote_average": float(row.get('vote_average', 0.0)),
                        "vote_count": int(row.get('vote_count', 0))
                    }
                    
          
                    response = requests.post(FASTAPI_URL, json=payload, timeout=10)
                    response.raise_for_status()
                    prediction_result = response.json().get('predicted_popularity')

     
                    insert_query = """
                    INSERT INTO prediction_history 
                    (overview, vote_average, vote_count, predicted_popularity)
                    VALUES (%s, %s, %s, %s);
                    """
                    cur.execute(insert_query, (
                        row.get('overview'), 
                        row.get('vote_average'), 
                        row.get('vote_count'), 
                        prediction_result
                    ))
                    total_predictions += 1
                

                shutil.move(file_path_obj, PROCESSED_DATA_FOLDER / file_name)
                print(f"Successfully processed and archived file: {file_name}")

            except requests.exceptions.RequestException as e:
                print(f"API Error processing {file_name}. The file will not be moved. Error: {e}")
            except Exception as e:
                print(f"A general error occurred while processing {file_name}. The file will not be moved. Error: {e}")

        conn.commit()
        cur.close()
        conn.close()
        print(f"Total new predictions stored in DB: {total_predictions}")


    new_files_list = check_for_new_data()
    make_predictions(file_paths=new_files_list)


prediction_dag()<|MERGE_RESOLUTION|>--- conflicted
+++ resolved
@@ -81,11 +81,7 @@
             
             try:
                 if file_path_obj.suffix.lower() == '.xlsx':
-<<<<<<< HEAD
-                    df = read_xlsx(file_path_obj)
-=======
                     df = pd.read_excel(file_path_obj)
->>>>>>> 6e50d5ff
                 else:
                     df = pd.read_csv(file_path_obj)
                 for index, row in df.iterrows():
